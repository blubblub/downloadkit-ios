//
//  RealmLocalCacheManager.swift
//  
//
//  Created by Dal Rupnik on 2/11/21.
//

import Foundation
import os.log
import RealmSwift

public class RealmLocalCacheManager<L: Object> where L: LocalResourceFile {
    public var file = FileManager.default
    public var log: OSLog = logDK
    
    /// Target Realm to update
    public let configuration: Realm.Configuration
    
    public var assetSubdirectory = "assets/"
    public var excludeFilesFromBackup = true
    
    public var shouldDownload: ((ResourceFile, RequestOptions) -> Bool)?

    private var realm: Realm {
        get throws {
            let realm = try Realm(configuration: configuration)
            realm.autorefresh = false
            realm.refresh()
            
            return realm
        }
    }
    
    // MARK: - Public
    
    public init(configuration: Realm.Configuration) {
        self.configuration = configuration
    }
    
    /// Creates a new local asset and stores it in realm database.
    /// - Parameters:
    ///   - asset: asset to store in realm.
    ///   - mirror: from which mirror the asset was downloaded.
    ///   - url: where the asset is stored.
    ///   - options: request options.
    /// - Throws: in case the file already exists at the target url.
    /// - Returns: local asset.
    public func store(asset: ResourceFile, mirror: ResourceFileMirror, at url: URL, options: RequestOptions) throws -> L {
        let targetUrl = L.targetUrl(for: asset, mirror: mirror, at: url, storagePriority: options.storagePriority, file: file)
        
        let directoryUrl = targetUrl.deletingLastPathComponent()
        
        let filename = targetUrl.lastPathComponent
        
        // Create directory and intermediate directories if it does not exist.
        if !file.fileExists(atPath: directoryUrl.path) {
            try file.createDirectory(atPath: directoryUrl.path, withIntermediateDirectories: true)
        }
        
        guard var finalFileUrl = file.generateLocalUrl(in: directoryUrl, for: filename) else {
            // Emit unable to generate valid local url, because of too many duplicates.
            throw NSError(domain: "org.blubblub.downloadkit", code: 1001, userInfo: [NSLocalizedDescriptionKey: "Unable to generate local path, file already exists."])
        }
                
        // Update local path from finalFileUrl back to task, so it can be correctly saved.
        try file.moveItem(at: url, to: finalFileUrl)
        
        var resourceValues = URLResourceValues()
        resourceValues.isExcludedFromBackup = excludeFilesFromBackup
        
        try finalFileUrl.setResourceValues(resourceValues)
        
        // Store file into Realm
        let localAsset = self.createLocalAsset(for: asset, url: finalFileUrl)
        let realm = try self.realm
        
        try realm.write {
            realm.add(localAsset, update: .modified)
        }
        
        os_log(.info, log: log, "[RealmLocalCacheManager]: Stored: %@ at: %@", asset.id, finalFileUrl.absoluteString)
        
        return localAsset
    }
    
    
    /// Update/move files from cache to permanent storage or vice versa.
    /// - Parameters:
    ///   - assets: assets to operate on
    ///   - priority: priority to move to.
<<<<<<< HEAD
    public func updateStorage(assets: [ResourceFile], to priority: StoragePriority) {
=======
    public func updateStorage(assets: [AssetFile], to priority: StoragePriority, onAssetChange: ((L) -> Void)?) {
>>>>>>> a57b7d8d
        autoreleasepool {
            do {
                let realm = try self.realm
                
                for asset in assets {
                    if var localAsset = realm.object(ofType: L.self, forPrimaryKey: asset.id),
                       let localURL = localAsset.fileURL {
                        guard file.fileExists(atPath: localURL.path) else {
                            realm.delete(localAsset)
                            continue
                        }
                        // if priorities are the same, skip moving files
                        if localAsset.storage == priority { continue }
                        
                        let targetURL = L.targetUrl(for: asset, mirror: asset.main, // main mirror here?
                                                    at: localURL,
                                                    storagePriority: priority, file: file)
                        let directoryURL = targetURL.deletingLastPathComponent()
                                                
                        do {
                            if !file.fileExists(atPath: directoryURL.path) {
                                try file.createDirectory(atPath: directoryURL.path, withIntermediateDirectories: true)
                            }
                            
                            // move to new location
                            try file.moveItem(at: localURL, to: targetURL)
                            // update fileURL with new location and storage
                            realm.beginWrite()
                            localAsset.fileURL = targetURL
                            localAsset.storage = priority
                            realm.add(localAsset, update: .modified)
                            onAssetChange?(localAsset)
                            try realm.commitWrite()
                            os_log(.info, log: log, "[RealmLocalCacheManager]: Moved %@ from to %@", localURL.absoluteString, targetURL.absoluteString)
                        } catch {
                            os_log(.error, log: log, "[RealmLocalCacheManager]: Error %@ moving file from: %@ to %@", error.localizedDescription, localURL.absoluteString, targetURL.absoluteString)
                        }
                    }
                }

            }
            catch {
                os_log(.error, log: log, "[RealmLocalCacheManager]: Error updating Realm store for files.")
            }
            
        }
    }
    
    
    /// Filters through `assets` and returns only those that are not downloaded.
    /// - Parameters:
    ///   - assets: assets we filter through.
    ///   - options: options
    /// - Returns: assets that are not yet stored locally.
    public func downloads(from assets: [ResourceFile], options: RequestOptions) -> [ResourceFile] {
        return autoreleasepool { () -> [ResourceFile] in
            guard let realm = try? self.realm else {
                return []
            }
                        
            // Get assets that need to be downloaded.
            let downloadableAssets = assets.filter { item in
                
                if let shouldDownload = shouldDownload {
                    return shouldDownload(item, options)
                }
                
                // No local asset, let's download.
                guard let asset = realm.object(ofType: L.self, forPrimaryKey: item.id), asset.fileURL != nil else {
                    return true
                }
                            
                // Check if file supports modification date, only download if newer.
                if let localModifyDate = asset.modifyDate, let fileModifyDate = item.modifyDate {
                    return fileModifyDate > localModifyDate
                }
                
                return false
            }
         
            return downloadableAssets
        }
    }
    
    /// Removes all traces of files in document and cache folder.
    /// Removes all objects from realm.
    public func reset() throws {
        let supportFiles = file.cachedFiles(directory: file.supportDirectoryURL,
                                            subdirectory: assetSubdirectory)
        
        let cachedFiles = file.cachedFiles(directory: file.cacheDirectoryURL,
                                           subdirectory: assetSubdirectory)
        
        let filesToRemove = supportFiles + cachedFiles
        removeFiles(filesToRemove)
        
        let realm = try self.realm
        
        let objects = realm.objects(L.self)
        
        try realm.write {
            realm.delete(objects)
        }
        
        os_log(.debug, log: log, "[RealmLocalCacheManager]: Removed %lu files.", filesToRemove.count)
        os_log(.debug, log: log, "[RealmLocalCacheManager]: Removed %lu objects.", objects.count)
    }
    
    public func cleanup(excluding urls: Set<URL>) throws {
        let files = file.cachedFiles(directory: file.supportDirectoryURL,
                                     subdirectory: assetSubdirectory)
        
        let filesToRemove = files.filter({ !urls.contains($0) })
        removeFiles(filesToRemove)
        
        os_log(.debug, log: log, "[RealmLocalCacheManager]: Removed %lu files.", filesToRemove.count)
        
        try cleanupRealm(excluding: Set(urls))
    }
    
    // MARK: - Private
    
    
    /// Helper function that removes items from file system.
    /// - Parameter items: items to remove from file system.
    private func removeFiles(_ items: [URL]) {
        for item in items {
            do {
                try file.removeItem(at: item)
                os_log(.debug, log: log, "[RealmLocalCacheManager]: Removed file: %@", item.absoluteString)
            } catch {
                os_log(.error, log: log, "[RealmLocalCacheManager]: Error removing file: %@", error.localizedDescription)
            }
        }
    }
    
    private func cleanupRealm(excluding urls: Set<URL>) throws {
        let realm = try self.realm
        let objects = realm.objects(L.self)
        
        var deleteCounter = 0
         
        try? realm.write {
            for object in objects {
                // If the object has no URL, there is no file, we can delete the record.
                guard let fileURL = object.fileURL else {
                    realm.delete(object)
                    
                    deleteCounter += 1
                    continue
                }
                
                // Objects has url and we are excluding it. Continue.
                guard !urls.contains(fileURL) else {
                    continue
                }
                
                realm.delete(object)
                deleteCounter += 1
            }
        }
        
        os_log(.debug, log: log, "[RealmLocalCacheManager]: Removed %lu objects.", deleteCounter)
    }
    
    private func removeAssetsWithoutLocalFile(assets: [ResourceFile]) throws {
        let realm = try self.realm
        
        let localAssets = assets.compactMap { realm.object(ofType: L.self, forPrimaryKey: $0.id) }
        do {
            try realm.write {
                for asset in localAssets where !assetExistsLocally(asset: asset) {
                    realm.delete(asset)
                }
            }
        } catch {
            os_log(.error, log: log, "[RealmLocalCacheManager]: Error while removing assets %@", error.localizedDescription)
        }
    }
    
    private func assetExistsLocally(asset: L) -> Bool {
        // if we don't have file URL, delete
        guard let url = asset.fileURL else {
            return false
        }
        
        return file.fileExists(atPath: url.path)
    }
    
    /// Creates a LocalAsset record with file path at URL.
    /// - Parameters:
    ///   - asset: asset to create record for
    ///   - url: url where file is located
    /// - Returns: local asset
    private func createLocalAsset(for asset: ResourceFile, url: URL) -> L {
        var localAsset = L()
        localAsset.id = asset.id
        localAsset.fileURL = url
        localAsset.modifyDate = asset.modifyDate ?? Date()
        
        return localAsset
    }
}

public extension FileManager {
    
    func cachedFiles(directory: URL, subdirectory: String) -> [URL] {
        do {
            let directory = directory.appendingPathComponent(subdirectory)
            let files = try contentsOfDirectory(at: directory,
                                                includingPropertiesForKeys: nil,
                                                options: []).map { $0.resolvingSymlinksInPath() }
            
            return files
        } catch {
            return []
        }
    }
    
    var supportDirectoryURL: URL {
        return self.urls(for: .applicationSupportDirectory, in: .userDomainMask)[0]
    }
    
    var cacheDirectoryURL: URL {
        return self.urls(for: .cachesDirectory, in: .userDomainMask)[0]
    }
}<|MERGE_RESOLUTION|>--- conflicted
+++ resolved
@@ -88,11 +88,7 @@
     /// - Parameters:
     ///   - assets: assets to operate on
     ///   - priority: priority to move to.
-<<<<<<< HEAD
-    public func updateStorage(assets: [ResourceFile], to priority: StoragePriority) {
-=======
-    public func updateStorage(assets: [AssetFile], to priority: StoragePriority, onAssetChange: ((L) -> Void)?) {
->>>>>>> a57b7d8d
+    public func updateStorage(assets: [ResourceFile], to priority: StoragePriority, onAssetChange: ((L) -> Void)?) {
         autoreleasepool {
             do {
                 let realm = try self.realm
